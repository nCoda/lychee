#!/usr/bin/env python3
# -*- coding: utf-8 -*-
#--------------------------------------------------------------------------------------------------
# Program Name:           Lychee
# Program Description:    MEI document manager for formalized document control
#
# Filename:               lychee/workflow/session.py
# Purpose:                Manage a document editing session through several workflow actions.
#
# Copyright (C) 2016, 2017 Christopher Antila
#
# This program is free software: you can redistribute it and/or modify
# it under the terms of the GNU General Public License as published by
# the Free Software Foundation, either version 3 of the License, or
# (at your option) any later version.
#
# This program is distributed in the hope that it will be useful, but
# WITHOUT ANY WARRANTY; without even the implied warranty of
# MERCHANTABILITY or FITNESS FOR A PARTICULAR PURPOSE.  See the
# GNU General Public License for more details.
#
# You should have received a copy of the GNU General Public License along
# with this program.  If not, see <http://www.gnu.org/licenses/>.
#--------------------------------------------------------------------------------------------------
'''
Manage a document editing session through several workflow actions.
'''

import os
import os.path
import shutil
import tempfile

from lxml import etree

from mercurial import error as hg_error
import hug

from lychee.document import document
from lychee import exceptions
from lychee.logs import SESSION_LOG as log
from lychee import signals
from lychee.workflow import registrar, steps


_CANNOT_SAFELY_HG_INIT = 'Could not safely initialize the repository'
_CANNOT_MAKE_HG_DIR = 'Could not create repository directory'
_FAILURE_DURING_INBOUND = 'Action failed during the inbound steps'
_UNKNOWN_REVISION = "ACTION_START requested a revision that doesn't exist"
_UNSUPPORTED_VCS = 'Unsupported VCS'


@log.wrap('info', 'error signal', 'action')
def _error_slot(action, **kwargs):
    '''
    Slot for *_ERROR signals in any module.
    '''
    if 'msg' in kwargs:
        action.failure('Caught an ERROR signal: {msg}', msg=kwargs['msg'])
    else:
        action.failure('Caught an ERROR signal without a messge.')


signals.inbound.CONVERSION_ERROR.connect(_error_slot)
signals.inbound.VIEWS_ERROR.connect(_error_slot)
signals.vcs.ERROR.connect(_error_slot)
signals.outbound.ERROR.connect(_error_slot)


class InteractiveSession(object):
    '''
    Manage the Lychee-MEI :class:`~lychee.document.Document`, Mercurial repository, and
    other related data for an interactive music notation session.

    Version control is disabled by default, and must be enabled with the ``vcs`` parameter. Do note
    that *most* documentation referring to the Lychee "repository" refers to the directory in which
    the music document is stored, whether or not the directory is a VCS repository.
    '''

    def __init__(self, *args, **kwargs):
        '''
        :param str vcs: The VCS system to use. This is the string ``'mercurial'`` or ``None``.
        :raises: :exc:`lychee.exceptions.RepositoryError` when ``vcs`` is not valid.
        '''
        self._doc = None
        self._hug = None
        self._temp_dir = False
        self._repo_dir = None
        self._registrar = registrar.Registrar()

        signals.outbound.REGISTER_FORMAT.connect(self._registrar.register)
        signals.outbound.UNREGISTER_FORMAT.connect(self._registrar.unregister)
        signals.ACTION_START.connect(self._action_start)  # NOTE: this connection isn't tested
        signals.vcs.START.connect(steps._vcs_driver)
        signals.inbound.CONVERSION_FINISH.connect(self._inbound_conversion_finish)
        signals.inbound.VIEWS_FINISH.connect(self._inbound_views_finish)

        # thse should be cleared for each action
        self._inbound_converted = None
        self._inbound_views_info = None

        # handle VCS enablement
        self._vcs = None
        if 'vcs' in kwargs and kwargs['vcs']:
            if kwargs['vcs'] == 'mercurial':
                self._vcs = 'mercurial'
            else:
                raise exceptions.RepositoryError(_UNSUPPORTED_VCS)

    @property
    def hug(self):
        '''
        Return the active :class:`mercurial-hug.Hug` instance.
        '''
        return self._hug

    @property
    def vcs_enabled(self):
        '''
        Return ``True`` if the VCS is enabled in this :class:`InteractiveSession`.
        '''
        return self._vcs is not None

    @property
<<<<<<< HEAD
    def registrar(self):
        '''
        Return the active :class:`~lychee.workflow.registrar.Registrar` instance.
        '''
        return self._registrar

    def __del__(self):
        '''
        If this session is using a temporary directory, delete it.
        '''
        self.unset_repo_dir()

    def get_document(self):
=======
    def document(self):
>>>>>>> 5c61f24e
        '''
        Get a :class:`~lychee.document.Document` for this session's repository.

        :returns: The :class:`Document` for this session.
        :rtype: :class:`lychee.document.Document`
        :raises: :exc:`~lychee.exceptions.RepositoryError` as per :meth:`set_repo_dir`.

        Do be aware that, if the repository directory is changed or unset, the :class:`Document`
        returned by this method will no longer be valid---but it won't know that.

        .. note:: If no repository directory has been set, this method creates a new repository in
            a temporary directory.
        '''
        if self._doc:
            return self._doc

        if self._repo_dir is None:
            self.set_repo_dir('')

        self._doc = document.Document(self._repo_dir)
        return self._doc

    def __del__(self):
        '''
        If this session is using a temporary directory, delete it.
        '''
        try:
            self.unset_repo_dir()
        except AttributeError:
            pass

    @log.wrap('info', 'set the repository directory')
    def set_repo_dir(self, path, run_outbound=False):
        '''
        Change the pathname to Lychee's repository then optionally run registered outbound converters.

        :param str path: The pathname of the directory of the repository. This should either be an
            absolute path or something that will become absolute with :func:`os.path.abspath`.
        :param bool run_outbound: Whether to run conversions for all registered outbound formats
            after setting the repository directory. Defaults to ``False``.
        :returns: The absolute pathname to the repository directory.
        :rtype: str
        :raises: :exc:`~lychee.exceptions.RepositoryError` when ``path`` exists and contains files
            but is not a Mercurial repository, or is a repository but cannot be written to.
        :raises: :exc:`~lychee.exceptions.RepositoryError` when ``path`` does not exist and cannot
            be created.

        If ``path`` does not exist, it will be created.

        If ``path`` is ``''`` (an empty string) the repository will be initialized in a new
        temporary directory that should be automatically deleted when the :class:`InteractiveSession`
        instance is garbage collected.

        If VCS is enabled for this :class:`InteractiveSession`, a :class:`hug.Hug` instance will be
        created on the :prop:`hug` property.

        .. warning:: If this :class:`InteractiveSession` instance already has a repository in a
            temporary directory, it will be deleted before the new repository directory is set.
        '''
        self.unset_repo_dir()

        if '' == path:
            self._repo_dir = tempfile.mkdtemp()
            self._temp_dir = True

        else:
            self._temp_dir = False  # just in case
            self._repo_dir = os.path.abspath(path)

            if not os.path.exists(self._repo_dir):
                try:
                    os.makedirs(self._repo_dir)
                except OSError:
                    raise exceptions.RepositoryError(_CANNOT_MAKE_HG_DIR)

        if self._vcs == 'mercurial':
            try:
                self._hug = hug.Hug(self._repo_dir, safe=True)
            except hg_error.RepoError:
                raise exceptions.RepositoryError(_CANNOT_SAFELY_HG_INIT)

        if run_outbound:
            self.run_outbound()

        return self._repo_dir

    @log.wrap('info', 'unset the repository directory')
    def unset_repo_dir(self):
        '''
        Unset the repository directory, deleting the repository if it's in a temporary directory,
        and do not set a new repository.
        '''
        if self._temp_dir and self._repo_dir:
            # If we don't check _repo_dir, and it's already None, then the call to rmtree() would
            # raise a TypeError.
            shutil.rmtree(self._repo_dir)

        self._repo_dir = None
        self._temp_dir = False
        self._hug = None
        self._doc = None

    def get_repo_dir(self):
        '''
        Return the absolute pathname for the directory holding Lychee's repository.

        :returns: The repository pathname.
        :rtype: str

        .. note:: If no repository pathname has been set, this function will initialize an empty
            repository in a temporary directory and return its path.
        '''
        if self._repo_dir:
            return self._repo_dir
        else:
            # NOTE: "run_outbound" must be False, in order to avoid a recursion loop
            return self.set_repo_dir('', run_outbound=False)

    @log.wrap('critical', 'run a Lychee action', 'action')
    def _action_start(self, action, **kwargs):
        '''
        THIS METHOD IS DEPRECATED

        Use run_workflow(), run_inbound(), and run_outbound() instead.
        '''
        self._cleanup_for_new_action()
        initial_revision = None
        if self._vcs == 'mercurial' and 'revision' in kwargs:
            initial_revision = self._hug.summary()['parent'].split(' ')[0]

        try:
            if 'dtype' in kwargs and 'doc' in kwargs:
                # only do the inbound, document, and VCS steps if there's an incoming change
                if 'views_info' not in kwargs:
                    kwargs['views_info'] = None
                try:
                    self.run_inbound(kwargs['dtype'], kwargs['doc'], kwargs['views_info'])
                except exceptions.InboundConversionError:
                    action.failure(_FAILURE_DURING_INBOUND)
                    return

            else:
                if 'views_info' in kwargs:
                    self._inbound_views_info = kwargs['views_info']
                if self._vcs == 'mercurial' and 'revision' in kwargs:
                    try:
                        self._hug.update(kwargs['revision'])
                    except RuntimeError:
                        # raised when the revision is invalid
                        action.failure(_UNKNOWN_REVISION)
                        return

            self.run_outbound(views_info=self._inbound_views_info)

        finally:
            self._cleanup_for_new_action()
            if initial_revision:
                self._hug.update(initial_revision)

    @log.wrap('critical', 'run full workflow', 'action')
    def run_workflow(self, dtype, doc, sect_id=None, action=None):
        '''
        Run a full *Lychee* workflow, including the inbound, document, VCS (if enabled), and
        outbund steps.

        :param str dtype: The format (data type) of the inbound musical document. This must
            correspond to the name of a converter module in :mod:`lychee.converters.inbound`.
        :param object doc: The inbound musical document. The required type is determined by each
            converter module itself.
        :param str sect_id: The Lychee-MEI @xml:id attribute of the ``<section>`` contained in
            the "doc" argument. If omitted, "converted" will become a new ``<section>``.

        Emits the :const:`lychee.signals.outbound.CONVERSION_FINISHED` signal on completion. May
        also cause a bunch of different error signals if there's a problem.
        '''
        try:
            try:
                self.run_inbound(dtype, doc, sect_id)
            except exceptions.InboundConversionError:
                action.failure(_FAILURE_DURING_INBOUND)
                return

            self.run_outbound(views_info=self._inbound_views_info)

        finally:
            self._cleanup_for_new_action()


    @log.wrap('critical', 'run inbound workflow step')
    def run_inbound(self, dtype, doc, sect_id=None):
        '''
        Run the inbound (conversion and views), document, and (if enabled) VCS workflow steps.

        :param str dtype: The format (data type) of the inbound musical document. This must
            correspond to the name of a converter module in :mod:`lychee.converters.inbound`.
        :param object doc: The inbound musical document. The required type is determined by each
            converter module itself.
        :param str sect_id: The Lychee-MEI @xml:id attribute of the ``<section>`` contained in
            the "doc" argument. If omitted, "converted" will become a new ``<section>``.
        :raises: :exc:`lychee.exceptions.InboundConversionError` when the conversion or views
            processing steps fail.
        '''
        self._cleanup_for_new_action()

        steps.do_inbound_conversion(
            session=self,
            dtype=dtype,
            document=doc)
        if not isinstance(self._inbound_converted, (etree._Element, etree._ElementTree)):
            raise exceptions.InboundConversionError()

        steps.do_inbound_views(
            session=self,
            dtype=dtype,
            document=doc,
            converted=self._inbound_converted,
            views_info=sect_id)
        if not isinstance(self._inbound_views_info, str):
            raise exceptions.InboundConversionError()

        document_pathnames = steps.do_document(
            converted=self._inbound_converted,
            session=self,
            views_info=self._inbound_views_info)

        steps.do_vcs(session=self, pathnames=document_pathnames)

    @log.wrap('critical', 'run outbound workflow step', 'action')
    def run_outbound(self, views_info=None, revision=None, action=None):
        '''
        Run the outbound workflow steps (views and conversion).

        :param str views_info: As per :func:`lychee.workflow.steps.do_outbound_steps`
        :param str revision: Checkout a specific changeset before running the outbound steps.
            This may be a revision number, but we recommend using the changeset hash when possible.
            This argument is ignored when version control is not enabled.

        You may request only (a portion of) a ``<section>`` for outbound conversion by providing
        the @xml:id attribute of that element. You may also request data from an arbitrary
        changeset that is by including the revision identifier as the ``revision`` argument.

        For example:

        >>> session.run_outbound()

        This causes the most recent version of the full score to be converted for all registered
        outbound data types. On the other hand:

        >>> session.run_outbound(views_info='Sme-s-m-l-e1182873')

        This causes only the ``<section>`` with ``@xml:id="Sme-s-m-l-e1182873"`` to be sent for
        outbound conversion. And:

        >>> session.run_outbound(revision='40:964b28acc4ee')

        This will checkout changeset r40, output the full score, then checkout the most recent
        changeset again. Finally:

        >>> session.run_outbound(views_info='Sme-s-m-l-e1182873', revision='40:964b28acc4ee')

        This will checkout changeset r40, output only the ``<section>`` with
        ``@xml:id="Sme-s-m-l-e1182873"``, then checkout the most recent changeset.
        '''
        try:
            # check out another revision, if possible/necessary
            initial_revision = None
            if self._vcs == 'mercurial' and revision:
                initial_revision = self._hug.summary()['parent'].split(' ')[0]
                try:
                    self._hug.update(revision)
                except RuntimeError:
                    # raised when the revision is invalid
                    action.failure(_UNKNOWN_REVISION)
                    return

            # gather data for the outbound converters
            changeset = ''
            if self._vcs == 'mercurial':
                summary = self._hug.summary()
                if 'tag' in summary:
                    changeset = summary['tag']
                else:
                    changeset = summary['parent']

            # run the outbound conversions
            signals.outbound.STARTED.emit()
            repo_dir = self.get_repo_dir()
            for outbound_dtype in self._registrar.get_registered_formats():
                post = steps.do_outbound_steps(repo_dir, views_info, outbound_dtype)
                signals.outbound.CONVERSION_FINISHED.emit(
                    dtype=outbound_dtype,
                    placement=post['placement'],
                    document=post['document'],
                    changeset=changeset)

        finally:
            self._cleanup_for_new_action()
            if initial_revision:
                self._hug.update(initial_revision)

    def _cleanup_for_new_action(self):
        '''
        Perform required cleanup before starting a new "action."

        This cleanup should not normally be needed. This method is a cross-check in case a module
        failed or errored, or otherwise did not clean up after itself.
        '''
        self._inbound_converted = None
        self._inbound_views_info = None
        steps.flush_inbound_converters()
        steps.flush_inbound_views()

    def _inbound_conversion_finish(self, converted, **kwargs):
        '''
        NOTE: this method will be removed in T113

        Accept the data emitted by an inbound converter. Slot for :const:`inbound.CONVERSION_FINISH`.

        :param converted: Lychee-MEI data for an incoming change.
        :type converted: :class:`lxml.etree.Element`
        '''
        self._inbound_converted = converted
        signals.inbound.CONVERSION_FINISHED.emit()

    def _inbound_views_finish(self, views_info, **kwargs):
        '''
        NOTE: this method will be removed in T113

        Accept the views data from an inbound views processor. Slot for :const:`inbound.VIEWS_FINISH`.

        :param views_info: Views data for an incoming change.
        '''
        self._inbound_views_info = views_info
        signals.inbound.VIEWS_FINISHED.emit()<|MERGE_RESOLUTION|>--- conflicted
+++ resolved
@@ -122,7 +122,6 @@
         return self._vcs is not None
 
     @property
-<<<<<<< HEAD
     def registrar(self):
         '''
         Return the active :class:`~lychee.workflow.registrar.Registrar` instance.
@@ -135,10 +134,8 @@
         '''
         self.unset_repo_dir()
 
-    def get_document(self):
-=======
+    @property
     def document(self):
->>>>>>> 5c61f24e
         '''
         Get a :class:`~lychee.document.Document` for this session's repository.
 
