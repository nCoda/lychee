#!/usr/bin/env python3
# -*- coding: utf-8 -*-
#--------------------------------------------------------------------------------------------------
# Program Name:           Lychee
# Program Description:    MEI document manager for formalized document control
#
# Filename:               lychee/vcs/hg.py
# Purpose:                Mercurial integration module for Lychee.
#
# Copyright (C) 2016 Christopher Antila
#
# This program is free software: you can redistribute it and/or modify
# it under the terms of the GNU General Public License as published by
# the Free Software Foundation, either version 3 of the License, or
# (at your option) any later version.
#
# This program is distributed in the hope that it will be useful, but
# WITHOUT ANY WARRANTY; without even the implied warranty of
# MERCHANTABILITY or FITNESS FOR A PARTICULAR PURPOSE.  See the
# GNU General Public License for more details.
#
# You should have received a copy of the GNU General Public License along
# with this program.  If not, see <http://www.gnu.org/licenses/>.
#--------------------------------------------------------------------------------------------------
'''
Mercurial integration module for *Lychee*.
'''


import time

<<<<<<< HEAD
import hug

=======
>>>>>>> 47dc21ff
import lychee
from lychee.signals import vcs


_SIGNALS = None  # NOTE: this is defined at the end of this module


def connect_signals():
    '''
    Connect this VCS implementation module to Lychee's VCS signals.
    '''
    for signal, slot in _SIGNALS:
        signal.connect(slot)


def disconnect_signals():
    '''
    Disconnect this VCS implementation module from Lychee's VCS signals.
    '''
    for signal, slot in _SIGNALS:
        signal.disconnect(slot)


def init_repo(session, **kwargs):
    '''
    Initialize a repository in the "repodir" directory.

    This function currently does nothing.
    '''
    pass


def add(pathnames, session, **kwargs):
    '''
    Given a list of pathnames, ensure they are all tracked in the repository.
    '''
    session.hug.add(pathnames)


def commit(session, message=None, **kwargs):
    '''
    Make a new commit, optionally with the supplied commit message.

    :param message: A commit message to use.
    :type message: str

    If no commit message is supplied, a default is used.
    '''
    if message is None:
        message = 'Lychee autocommit {}'.format(time.time())

    try:
<<<<<<< HEAD
        _HUG.commit(message)
=======
        session.hug.commit(message)
>>>>>>> 47dc21ff
    except RuntimeError:
        lychee.log('No files changed; commit aborted.', level='info')


_SIGNALS = [
    # signal on the left will be connected to function on the right
    (vcs.INIT, init_repo),
    (vcs.ADD, add),
    (vcs.COMMIT, commit),
]<|MERGE_RESOLUTION|>--- conflicted
+++ resolved
@@ -29,11 +29,6 @@
 
 import time
 
-<<<<<<< HEAD
-import hug
-
-=======
->>>>>>> 47dc21ff
 import lychee
 from lychee.signals import vcs
 
@@ -86,11 +81,7 @@
         message = 'Lychee autocommit {}'.format(time.time())
 
     try:
-<<<<<<< HEAD
-        _HUG.commit(message)
-=======
         session.hug.commit(message)
->>>>>>> 47dc21ff
     except RuntimeError:
         lychee.log('No files changed; commit aborted.', level='info')
 
