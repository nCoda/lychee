--- conflicted
+++ resolved
@@ -144,7 +144,6 @@
     return l_chord
 
 
-<<<<<<< HEAD
 def measure_rest(m_measure_rest):
     '''
     '''
@@ -155,9 +154,7 @@
     return l_measure_rest
 
 
-=======
 @log.wrap('debug', 'convert sequential music')
->>>>>>> 62612bc4
 def sequential_music(m_container):
     '''
     Convert the contents of any MEI element, interpreted as a container of
