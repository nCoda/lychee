#!/usr/bin/env python3
# -*- coding: utf-8 -*-
#--------------------------------------------------------------------------------------------------
# Program Name:           Lychee
# Program Description:    MEI document manager for formalized document control
#
# Filename:               lychee/workflow/tests/test_session.py
# Purpose:                Tests for the lychee.workflow.session module.
#
# Copyright (C) 2016 Christopher Antila
#
# This program is free software: you can redistribute it and/or modify
# it under the terms of the GNU General Public License as published by
# the Free Software Foundation, either version 3 of the License, or
# (at your option) any later version.
#
# This program is distributed in the hope that it will be useful, but
# WITHOUT ANY WARRANTY; without even the implied warranty of
# MERCHANTABILITY or FITNESS FOR A PARTICULAR PURPOSE.  See the
# GNU General Public License for more details.
#
# You should have received a copy of the GNU General Public License along
# with this program.  If not, see <http://www.gnu.org/licenses/>.
#--------------------------------------------------------------------------------------------------
'''
Tests for the :mod:`lychee.workflow.session` module.
'''

import os.path
import shutil
import sys
import tempfile
import unittest

try:
    from unittest import mock
except ImportError:
    import mock

from lxml import etree
from mercurial import error as hg_error
import pytest
import signalslot

from lychee.converters import registrar
from lychee import exceptions
from lychee import signals
from lychee.workflow import session
from lychee.workflow import steps


def make_slot_mock():
    slot = mock.MagicMock(spec=signalslot.slot.BaseSlot)
    slot.is_alive = True
    return slot


class TestInteractiveSession(unittest.TestCase):
    '''
    Makes sure to clean up the session before and after every test.
    '''

    def setUp(self):
        "Make an InteractiveSession."
        self.session = session.InteractiveSession()

    def tearDown(self):
        "Clean up the InteractiveSession."
        self.session.unset_repo_dir()


class TestGeneral(TestInteractiveSession):
    '''
    Tests general functionality.
    '''

    def test_init_1(self):
        '''
        Everything works as intended.
        '''
        actual = self.session
        assert actual._doc is None
        assert actual._hug is None
        assert actual._temp_dir is False
        assert actual._repo_dir is None
        assert isinstance(actual._registrar, registrar.Registrar)
        assert signals.outbound.REGISTER_FORMAT.is_connected(actual._registrar.register)
        assert signals.outbound.UNREGISTER_FORMAT.is_connected(actual._registrar.unregister)
        assert signals.vcs.START.is_connected(steps._vcs_driver)
        assert signals.inbound.CONVERSION_FINISH.is_connected(actual.inbound_conversion_finish)
        assert signals.inbound.VIEWS_FINISH.is_connected(actual.inbound_views_finish)

        # things cleaned up for every action
        assert actual._inbound_converted is None
        assert actual._inbound_views_info is None

    @mock.patch('lychee.workflow.session.steps.flush_inbound_converters')
    @mock.patch('lychee.workflow.session.steps.flush_inbound_views')
    def test_cleanup_for_new_action(self, mock_flush_views, mock_flush_conv):
        '''
        Make sure cleanup_for_new_action() actually cleans up!
        '''
        self.session._inbound_converted = 'five'
        self.session._cleanup_for_new_action()
        assert self.session._inbound_converted is None
        assert self.session._inbound_views_info is None
        mock_flush_conv.assert_called_once_with()
        mock_flush_views.assert_called_once_with()


class TestRepository(TestInteractiveSession):
    '''
    Test functionality related to the repository.
    '''

    def test_get_repo_dir_1(self):
        '''
        When a repository directory is set, return it.
        '''
        actual = self.session
        actual._repo_dir = 'five'
        assert 'five' == actual.get_repo_dir()

    def test_get_repo_dir_2(self):
        '''
        When the repository directory isn't set, ask set_repo_dir() to set a new one.
        '''
        actual = self.session
        actual._repo_dir = None
        actual.set_repo_dir = mock.MagicMock(return_value='six')
        assert 'six' == actual.get_repo_dir()
        actual.set_repo_dir.assert_called_with('')

    def test_unset_repo_dir_1(self):
        '''
        When we have to remove a temporary directory.
        '''
        path = tempfile.mkdtemp()
        assert os.path.exists(path)
        actual = self.session
        actual._repo_dir = path
        actual._temp_dir = True
        actual._hug = 'hug'

        actual.unset_repo_dir()

        assert not os.path.exists(path)
        assert actual._repo_dir is None
        assert actual._temp_dir is False
        assert actual._hug is None
        assert actual._doc is None

    def test_unset_repo_dir_2(self):
        '''
        When the repository isn't in a temporary directory (as far as InteractiveSession knows).
        '''
        path = tempfile.mkdtemp()
        assert os.path.exists(path)
        actual = self.session
        actual._repo_dir = path
        actual._temp_dir = False
        actual._hug = 'hug'

        actual.unset_repo_dir()

        assert os.path.exists(path)
        shutil.rmtree(path)  # if the other tests fail, this won't happen, so...
        assert actual._repo_dir is None
        assert actual._temp_dir is False
        assert actual._hug is None
        assert actual._doc is None

    def test_unset_repo_dir_3(self):
        '''
        When the _temp_dir is True but the repository is already missing.
        '''
        actual = self.session
        actual._repo_dir = None
        actual._temp_dir = True

        actual.unset_repo_dir()

        assert actual._repo_dir is None
        assert actual._temp_dir is False

    def test_set_repo_dir_1(self):
        '''
        When "path" is '', it makes a temp dir and initializes a new Hg repo.
        '''
        sess = self.session
        actual = sess.set_repo_dir('')
        if sys.platform == 'linux2':
            assert actual.startswith('/tmp/')
        elif sys.platform == 'darwin':
            assert actual.startswith('/var/')
        else:
            raise NotImplementedError("This test isn't yet implemented on this platform.")
        assert os.path.exists(os.path.join(actual, '.hg'))

    @mock.patch('lychee.workflow.session.hug')
    def test_set_repo_dir_2(self, mock_hug):
        '''
        When it makes a temp dir but can't initialize a new Hg repo.
        '''
        sess = self.session
        mock_hug.Hug.side_effect = hg_error.RepoError
        with pytest.raises(exceptions.RepositoryError) as exc:
            sess.set_repo_dir('')
        assert session._CANNOT_SAFELY_HG_INIT == exc.value.args[0]
        # the _repo_dir still must have been set, so unset_repo_dir() can delete it on __del__()
        assert sess._repo_dir is not None

    @mock.patch('lychee.workflow.session.hug')
    def test_set_repo_dir_3(self, mock_hug):
        '''
        When the path exists, and it initializes fine.
        '''
        sess = self.session
        actual = sess.set_repo_dir('../tests')
        assert actual.endswith('tests')
        assert sess._hug is not None
        assert sess._temp_dir is False
        assert sess._repo_dir == actual

    @mock.patch('lychee.workflow.session.hug')
    def test_set_repo_dir_4(self, mock_hug):
        '''
        When the path must be created, and it initializes fine.
        '''
        assert not os.path.exists('zests')  # for the test to work, this dir must not already exist
        sess = self.session
        actual = sess.set_repo_dir('zests')
        assert actual.endswith('zests')
        assert os.path.exists(actual)
        shutil.rmtree(actual)

    def test_set_repo_dir_5(self):
        '''
        When the path must be created, but it can't be.
        '''
        sess = self.session
        with pytest.raises(exceptions.RepositoryError) as exc:
            sess.set_repo_dir('/bin/delete_me')
        assert session._CANNOT_MAKE_HG_DIR == exc.value.args[0]

    def test_hug_property(self):
        '''
        Make sure InteractiveSession.hug returns InteractiveSession._hug.
        '''
        self.session._hug = 'comfy'
        assert self.session.hug == self.session._hug


class TestDocument(TestInteractiveSession):
    '''
    Tests for InteractiveSession's management of Document instances.
    '''

    def test_get_document_1(self):
        '''
        When self._doc is already set.
        '''
        self.session._doc = 5
        assert 5 == self.session.get_document()

    def test_get_document_2(self):
        '''
        When self._doc is not set but repo_dir is.
        '''
        repo_dir = self.session.set_repo_dir('')
        actual = self.session.get_document()
        assert repo_dir == actual._repo_path

    def test_get_document_3(self):
        '''
        When self._doc and repo_dir are both unset.
        '''
        actual = self.session.get_document()
        assert self.session._repo_dir == actual._repo_path

    def test_unset_repo_dir(self):
        '''
        Cross-check that the document instance is deleted when the repo_dir is changed.
        '''
        self.session.get_document()
        self.session.set_repo_dir('')
        assert self.session._doc is None


class TestInbound(TestInteractiveSession):
    '''
    Tests for the inbound stage.
    '''

    def test_conversion_finished(self):
        "It works."
        finished_slot = make_slot_mock()
        signals.inbound.CONVERSION_FINISHED.connect(finished_slot)
        try:
            self.session.inbound_conversion_finish(converted='lol')
            assert 'lol' == self.session._inbound_converted
            finished_slot.assert_called_once_with()
        finally:
            signals.inbound.CONVERSION_FINISHED.disconnect(finished_slot)

    def test_views_finished(self):
        "It works."
        finished_slot = make_slot_mock()
        signals.inbound.VIEWS_FINISHED.connect(finished_slot)
        try:
            self.session.inbound_views_finish(views_info='lol')
            assert 'lol' == self.session._inbound_views_info
            finished_slot.assert_called_once_with()
        finally:
            signals.inbound.VIEWS_FINISHED.disconnect(finished_slot)


class TestActionStart(TestInteractiveSession):
    '''
    Tests for InteractiveSession._action_start(), the slot for the ACTION_START signal.
    '''

    def test_everything_works_unit(self):
        '''
        A unit test (fully mocked) for when everything works and all code paths are executed.
        '''
        dtype = 'silly format'
        doc = '<silly/>'
        views_info = 'Section XMLID'  # given to ACTION_START
        self.session._cleanup_for_new_action = mock.Mock()
        self.session._run_inbound_doc_vcs = mock.Mock()
<<<<<<< HEAD
        self.session._run_outbound = mock.Mock()

        self.session._action_start(dtype=dtype, doc=doc)

        self.session._run_inbound_doc_vcs.assert_called_once_with(dtype, doc)
        self.session._run_outbound.assert_called_once_with()
=======
        mock_do_out.return_value = {'placement': 'ABC', 'document': 'DEF'}
        outbound_dtype = 'mei'
        self.session._inbound_views_info = 'IBV'  # pretend output from inbound views

        signals.outbound.REGISTER_FORMAT.emit(dtype=outbound_dtype, who='test_everything_works_unit')
        try:
            self.session._action_start(dtype=dtype, doc=doc, views_info=views_info)
        finally:
            signals.outbound.UNREGISTER_FORMAT.emit(dtype=outbound_dtype, who='test_everything_works_unit')

        self.session._run_inbound_doc_vcs.assert_called_once_with(dtype, doc, views_info)
>>>>>>> c02274a9
        assert 2 == self.session._cleanup_for_new_action.call_count

    def test_set_views_unit(self):
        '''
        A unit test (fully mocked) for when ACTION_START receives views_info and not dtype or doc.
        '''
        self.session._cleanup_for_new_action = mock.Mock()
        self.session._run_inbound_doc_vcs = mock.Mock()
        views_info = 'IBV'
        self.session._run_outbound = mock.Mock()

        self.session._action_start(views_info=views_info)

        assert self.session._inbound_views_info == 'IBV'
        assert not self.session._run_inbound_doc_vcs.called
        self.session._run_outbound.assert_called_once_with()
        assert self.session._cleanup_for_new_action.callled

    def test_when_inbound_fails(self):
        '''
        A unit test (fully mocked) for when the inbound step fails.

        The "views_info" kwarg is omitted.

        We need to assert that the later steps do not happen. Not only would running the later
        steps be unnecessary and take extra time, but it may also cause new errors.
        '''
        dtype = 'silly format'
        doc = '<silly/>'
        self.session._cleanup_for_new_action = mock.Mock()
        self.session._run_inbound_doc_vcs = mock.Mock()
        self.session._run_inbound_doc_vcs.side_effect = exceptions.InboundConversionError
        self.session._run_outbound = mock.Mock()

        self.session._action_start(dtype=dtype, doc=doc)

        self.session._run_inbound_doc_vcs.assert_called_once_with(dtype, doc, None)
        assert self.session._cleanup_for_new_action.call_count == 2
        assert self.session._run_outbound.call_count == 0

    def test_when_hg_update_works(self):
        '''
        A unit test (fully mocked) for when running Hug.update() works.
        '''
        parent_revision = 'tip'
        target_revision = '40:964b28acc4ee'
        self.session._cleanup_for_new_action = mock.Mock()
        self.session._run_outbound = mock.Mock()
        self.session._hug = mock.Mock()
        self.session._hug.summary = mock.Mock(return_value={'parent': parent_revision})
        self.session._hug.update = mock.Mock()

        self.session._action_start(revision=target_revision)

        self.session._run_outbound.assert_called_with()
        assert self.session._cleanup_for_new_action.call_count == 2
        assert self.session._hug.update.call_count == 2
        self.session._hug.update.assert_any_call(target_revision)
        self.session._hug.update.assert_called_with(parent_revision)  # final call

    def test_when_hg_update_fails(self):
        '''
        A unit test (fully mocked) for when running Hug.update() fails.
        '''
        parent_revision = 'tip'
        target_revision = '44444444444444444'
        self.session._cleanup_for_new_action = mock.Mock()
        self.session._run_outbound = mock.Mock()
        self.session._hug = mock.Mock()
        self.session._hug.summary = mock.Mock(return_value={'parent': parent_revision})
        # we need a complicated mock here so one call to update() fails, but the 2nd, in the finally
        # suite, won't fail
        def update_effect(revision):
            "side-effect for Hug.update()"
            if revision != parent_revision:
                    raise RuntimeError('=^.^=  meow')
        self.session._hug.update = mock.Mock(side_effect=update_effect)

        self.session._action_start(revision=target_revision)

        assert self.session._run_outbound.call_count == 0
        assert self.session._cleanup_for_new_action.call_count == 2
        assert self.session._hug.update.call_count == 2
        self.session._hug.update.assert_any_call(target_revision)
        self.session._hug.update.assert_called_with(parent_revision)  # final call

    # TODO: fails until views completed in T33
    # def test_everything_works_unmocked(self):
    #     '''
    #     An integration test (no mocks) for when everything works and all code paths are excuted.
    #     '''
    #     input_ly = "\clef treble a''4( b'16 c''2)  | \clef \"bass\" d?2 e!2  | f,,2( fis,2)  |"
    #     assert not os.path.exists(os.path.join(self.session.get_repo_dir(), 'all_files.mei'))
    #     # unfortunately we need a mock for this, so we can be sure it was called
    #     finish_mock = make_slot_mock()
    #     def finish_side_effect(dtype, placement, document, **kwargs):
    #         called = True
    #         assert 'mei' == dtype
    #         assert isinstance(document, etree._Element)
    #     finish_mock.side_effect = finish_side_effect
    #
    #     signals.outbound.REGISTER_FORMAT.emit(dtype='mei', who='test_everything_works_unmocked')
    #     signals.outbound.CONVERSION_FINISHED.connect(finish_mock)
    #     try:
    #         self.session._action_start(dtype='LilyPond', doc=input_ly)
    #     finally:
    #         signals.outbound.UNREGISTER_FORMAT.emit(dtype='mei', who='test_everything_works_unmocked')
    #         signals.outbound.CONVERSION_FINISHED.disconnect(finish_mock)
    #
    #     assert os.path.exists(os.path.join(self.session.get_repo_dir(), 'all_files.mei'))


class TestRunOutbound(TestInteractiveSession):
    '''
    Tests for InteractiveSession._run_outbound().
    '''

    @mock.patch('lychee.signals.outbound.CONVERSION_FINISHED')
    @mock.patch('lychee.signals.outbound.STARTED')
    def test_no_formats(self, mock_out_started, mock_out_finished):
        '''
        No formats are registered for outbound conversion.
        '''
        self.session.set_repo_dir('')  # tempdir
        self.session._run_outbound()
        mock_out_started.emit.assert_called_once_with()
        assert mock_out_finished.emit.call_count == 0

    @mock.patch('lychee.workflow.steps.do_outbound_steps')
    @mock.patch('lychee.signals.outbound.CONVERSION_FINISHED')
    @mock.patch('lychee.signals.outbound.STARTED')
    def test_single_format(self, mock_out_started, mock_out_finished, mock_do_out):
        '''
        A single format is registered for outbound conversion. Repo is at a tag.
        '''
        outbound_dtype = 'mei'
        views_info = 'IBV'
        self.session._inbound_views_info = views_info
        self.session._hug = mock.Mock()
        self.session._hug.summary = mock.Mock(return_value={'tag': 'tip'})
        mock_do_out.return_value = {'placement': None, 'document': None}

        signals.outbound.REGISTER_FORMAT.emit(dtype=outbound_dtype, who='test_single_format')
        try:
            self.session._run_outbound()
        finally:
            signals.outbound.UNREGISTER_FORMAT.emit(dtype=outbound_dtype, who='test_single_format')

        mock_out_started.emit.assert_called_once_with()
        mock_do_out.assert_called_once_with(
            self.session.get_repo_dir(),
            views_info,
            outbound_dtype)
        mock_out_finished.emit.assert_called_once_with(
            dtype=outbound_dtype,
            placement=mock_do_out.return_value['placement'],
            document=mock_do_out.return_value['document'],
            changeset='tip')

    @mock.patch('lychee.workflow.steps.do_outbound_steps')
    @mock.patch('lychee.signals.outbound.CONVERSION_FINISHED')
    @mock.patch('lychee.signals.outbound.STARTED')
    def test_three_formats(self, mock_out_started, mock_out_finished, mock_do_out):
        '''
        Three formats are registered for outbound conversion. Repo is not at a tag.
        '''
<<<<<<< HEAD
        outbound_dtypes = ['document', 'mei', 'vcs']
        views_info = 'IBV'
        self.session._inbound_views_info = views_info
        self.session._hug = mock.Mock()
        self.session._hug.summary = mock.Mock(return_value={'parent': '16:96eb6fba2374'})
        mock_do_out.return_value = {'placement': None, 'document': None}
=======
        input_ly = """\\clef "treble" a''4 b'16 c''2  | \\clef "bass" d?2 e!2  | f,,2 fis,2  |"""
        assert not os.path.exists(os.path.join(self.session.get_repo_dir(), 'all_files.mei'))
        # unfortunately we need a mock for this, so we can be sure it was called
        finish_mock = make_slot_mock()
        def finish_side_effect(dtype, placement, document, **kwargs):
            called = True
            assert 'mei' == dtype
            assert isinstance(document, etree._Element)
        finish_mock.side_effect = finish_side_effect
>>>>>>> c02274a9

        for dtype in outbound_dtypes:
            signals.outbound.REGISTER_FORMAT.emit(dtype=dtype, who='test_single_format')
        try:
            self.session._run_outbound()
        finally:
            for dtype in outbound_dtypes:
                signals.outbound.UNREGISTER_FORMAT.emit(dtype=dtype, who='test_single_format')

        mock_out_started.emit.assert_called_once_with()
        assert mock_do_out.call_count == 3
        assert mock_out_finished.emit.call_count == 3
        mock_out_finished.emit.assert_any_call(
            dtype=outbound_dtypes[0],
            placement=mock_do_out.return_value['placement'],
            document=mock_do_out.return_value['document'],
            changeset='16:96eb6fba2374')


class TestRunInboundDocVcs(TestInteractiveSession):
    '''
    Tests for _run_inbound_doc_vcs(), a helper method for _action_start().
    '''

    @mock.patch('lychee.workflow.steps.do_inbound_conversion')
    @mock.patch('lychee.workflow.steps.do_inbound_views')
    @mock.patch('lychee.workflow.steps.do_document')
    @mock.patch('lychee.workflow.steps.do_vcs')
    def test_run_inbound_unit_1a(self, mock_vcs, mock_doc, mock_views, mock_conv):
        '''
        Unit test for _run_inbound_doc_vcs().

        - do_inbound_conversion() is called correctly
        - do_inbound_conversion() fails so there's an early return
        - the following functions aren't called
        '''
        dtype = 'meh'
        doc = 'document'
        views_info = 'Section XMLID'

        with pytest.raises(exceptions.InboundConversionError) as exc:
            self.session._run_inbound_doc_vcs(dtype, doc, views_info)

        mock_conv.assert_called_once_with(
            session=self.session,
            dtype=dtype,
            document=doc)
        assert 0 == mock_views.call_count
        assert 0 == mock_doc.call_count
        assert 0 == mock_vcs.call_count

    @mock.patch('lychee.workflow.steps.do_inbound_conversion')
    def test_run_inbound_unit_1b(self, mock_conv):
        '''
        Unit test for _run_inbound_doc_vcs().

        - do_inbound_conversion() is called correctly
        - do_inbound_conversion() returns an incorrect value so there's an early return
        '''
        dtype = 'meh'
        doc = 'document'
        views_info = 'Section XMLID'
        self.session._inbound_converted = 'this is not an LMEI document'

        with pytest.raises(exceptions.InboundConversionError) as exc:
            self.session._run_inbound_doc_vcs(dtype, doc, views_info)

        mock_conv.assert_called_once_with(
            session=self.session,
            dtype=dtype,
            document=doc)

    @mock.patch('lychee.workflow.steps.do_inbound_conversion')
    @mock.patch('lychee.workflow.steps.do_inbound_views')
    @mock.patch('lychee.workflow.steps.do_document')
    @mock.patch('lychee.workflow.steps.do_vcs')
    def test_run_inbound_unit_2a(self, mock_vcs, mock_doc, mock_views, mock_conv):
        '''
        Unit test for _run_inbound_doc_vcs().

        - do_inbound_views() is called correctly
        - do_inbound_views() fails so there's an early return
        - the following functions aren't called
        '''
        dtype = 'meh'
        doc = 'document'
        views_info = 'Section XMLID'
        self.session._inbound_converted = etree.Element('whatever')

        with pytest.raises(exceptions.InboundConversionError) as exc:
            self.session._run_inbound_doc_vcs(dtype, doc, views_info)

        assert 1 == mock_conv.call_count
        mock_views.assert_called_once_with(
            session=self.session,
            dtype=dtype,
            document=doc,
            converted=self.session._inbound_converted,
            views_info=views_info)
        assert 0 == mock_doc.call_count
        assert 0 == mock_vcs.call_count

    @mock.patch('lychee.workflow.steps.do_inbound_conversion')
    @mock.patch('lychee.workflow.steps.do_inbound_views')
    def test_run_inbound_unit_2b(self, mock_views, mock_conv):
        '''
        Unit test for _run_inbound_doc_vcs().

        - do_inbound_views() is called correctly
        - do_inbound_views() returns an incorrect value so there's an early return
        '''
        dtype = 'meh'
        doc = 'document'
        views_info = 'Section XMLID'
        self.session._inbound_converted = etree.Element('whatever')
        self.session._inbound_views_info = 4  # expecting str

        with pytest.raises(exceptions.InboundConversionError) as exc:
            self.session._run_inbound_doc_vcs(dtype, doc, views_info)

        assert 1 == mock_conv.call_count
        mock_views.assert_called_once_with(
            session=self.session,
            dtype=dtype,
            document=doc,
            converted=self.session._inbound_converted,
            views_info=views_info)

    @mock.patch('lychee.workflow.steps.do_inbound_conversion')
    @mock.patch('lychee.workflow.steps.do_inbound_views')
    @mock.patch('lychee.workflow.steps.do_document')
    @mock.patch('lychee.workflow.steps.do_vcs')
    def test_run_inbound_unit_3(self, mock_vcs, mock_doc, mock_views, mock_conv):
        '''
        Unit test for _run_inbound_doc_vcs().

        - do_document() is called correctly
        - do_vcs() is called correctly
        '''
        dtype = 'meh'
        doc = 'document'
        views_info = 'Section XMLID'
        self.session._inbound_converted = etree.Element('whatever')
        self.session._inbound_views_info = 'something'
        mock_doc.return_value = ['pathnames!']

        self.session._run_inbound_doc_vcs(dtype, doc, views_info)

        assert 1 == mock_conv.call_count
        assert 1 == mock_views.call_count
        mock_doc.assert_called_once_with(
            converted=self.session._inbound_converted,
            session=self.session,
            views_info=self.session._inbound_views_info)
        mock_vcs.assert_called_once_with(session=self.session, pathnames=mock_doc.return_value)<|MERGE_RESOLUTION|>--- conflicted
+++ resolved
@@ -329,26 +329,12 @@
         views_info = 'Section XMLID'  # given to ACTION_START
         self.session._cleanup_for_new_action = mock.Mock()
         self.session._run_inbound_doc_vcs = mock.Mock()
-<<<<<<< HEAD
         self.session._run_outbound = mock.Mock()
 
-        self.session._action_start(dtype=dtype, doc=doc)
-
-        self.session._run_inbound_doc_vcs.assert_called_once_with(dtype, doc)
+        self.session._action_start(dtype=dtype, doc=doc, views_info=views_info)
+
         self.session._run_outbound.assert_called_once_with()
-=======
-        mock_do_out.return_value = {'placement': 'ABC', 'document': 'DEF'}
-        outbound_dtype = 'mei'
-        self.session._inbound_views_info = 'IBV'  # pretend output from inbound views
-
-        signals.outbound.REGISTER_FORMAT.emit(dtype=outbound_dtype, who='test_everything_works_unit')
-        try:
-            self.session._action_start(dtype=dtype, doc=doc, views_info=views_info)
-        finally:
-            signals.outbound.UNREGISTER_FORMAT.emit(dtype=outbound_dtype, who='test_everything_works_unit')
-
         self.session._run_inbound_doc_vcs.assert_called_once_with(dtype, doc, views_info)
->>>>>>> c02274a9
         assert 2 == self.session._cleanup_for_new_action.call_count
 
     def test_set_views_unit(self):
@@ -435,30 +421,29 @@
         self.session._hug.update.assert_any_call(target_revision)
         self.session._hug.update.assert_called_with(parent_revision)  # final call
 
-    # TODO: fails until views completed in T33
-    # def test_everything_works_unmocked(self):
-    #     '''
-    #     An integration test (no mocks) for when everything works and all code paths are excuted.
-    #     '''
-    #     input_ly = "\clef treble a''4( b'16 c''2)  | \clef \"bass\" d?2 e!2  | f,,2( fis,2)  |"
-    #     assert not os.path.exists(os.path.join(self.session.get_repo_dir(), 'all_files.mei'))
-    #     # unfortunately we need a mock for this, so we can be sure it was called
-    #     finish_mock = make_slot_mock()
-    #     def finish_side_effect(dtype, placement, document, **kwargs):
-    #         called = True
-    #         assert 'mei' == dtype
-    #         assert isinstance(document, etree._Element)
-    #     finish_mock.side_effect = finish_side_effect
-    #
-    #     signals.outbound.REGISTER_FORMAT.emit(dtype='mei', who='test_everything_works_unmocked')
-    #     signals.outbound.CONVERSION_FINISHED.connect(finish_mock)
-    #     try:
-    #         self.session._action_start(dtype='LilyPond', doc=input_ly)
-    #     finally:
-    #         signals.outbound.UNREGISTER_FORMAT.emit(dtype='mei', who='test_everything_works_unmocked')
-    #         signals.outbound.CONVERSION_FINISHED.disconnect(finish_mock)
-    #
-    #     assert os.path.exists(os.path.join(self.session.get_repo_dir(), 'all_files.mei'))
+    def test_everything_works_unmocked(self):
+        '''
+        An integration test (no mocks) for when everything works and all code paths are excuted.
+        '''
+        input_ly = """\\clef "treble" a''4 b'16 c''2  | \\clef "bass" d?2 e!2  | f,,2 fis,2  |"""
+        assert not os.path.exists(os.path.join(self.session.get_repo_dir(), 'all_files.mei'))  # pre-condition
+        # unfortunately we need a mock for this, so we can be sure it was called
+        finish_mock = make_slot_mock()
+        def finish_side_effect(dtype, placement, document, **kwargs):
+            called = True
+            assert 'mei' == dtype
+            assert isinstance(document, etree._Element)
+        finish_mock.side_effect = finish_side_effect
+
+        signals.outbound.REGISTER_FORMAT.emit(dtype='mei', who='test_everything_works_unmocked')
+        signals.outbound.CONVERSION_FINISHED.connect(finish_mock)
+        try:
+            self.session._action_start(dtype='LilyPond', doc=input_ly)
+        finally:
+            signals.outbound.UNREGISTER_FORMAT.emit(dtype='mei', who='test_everything_works_unmocked')
+            signals.outbound.CONVERSION_FINISHED.disconnect(finish_mock)
+
+        assert os.path.exists(os.path.join(self.session.get_repo_dir(), 'all_files.mei'))
 
 
 class TestRunOutbound(TestInteractiveSession):
@@ -515,24 +500,12 @@
         '''
         Three formats are registered for outbound conversion. Repo is not at a tag.
         '''
-<<<<<<< HEAD
         outbound_dtypes = ['document', 'mei', 'vcs']
         views_info = 'IBV'
         self.session._inbound_views_info = views_info
         self.session._hug = mock.Mock()
         self.session._hug.summary = mock.Mock(return_value={'parent': '16:96eb6fba2374'})
         mock_do_out.return_value = {'placement': None, 'document': None}
-=======
-        input_ly = """\\clef "treble" a''4 b'16 c''2  | \\clef "bass" d?2 e!2  | f,,2 fis,2  |"""
-        assert not os.path.exists(os.path.join(self.session.get_repo_dir(), 'all_files.mei'))
-        # unfortunately we need a mock for this, so we can be sure it was called
-        finish_mock = make_slot_mock()
-        def finish_side_effect(dtype, placement, document, **kwargs):
-            called = True
-            assert 'mei' == dtype
-            assert isinstance(document, etree._Element)
-        finish_mock.side_effect = finish_side_effect
->>>>>>> c02274a9
 
         for dtype in outbound_dtypes:
             signals.outbound.REGISTER_FORMAT.emit(dtype=dtype, who='test_single_format')
