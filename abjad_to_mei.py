--- conflicted
+++ resolved
@@ -96,7 +96,7 @@
 
 def convert_accidental_abjad_to_mei(abjad_accidental_string):
     # Helper that converts an Abjad accidental string to an mei accidental string.
-    accidental_dictionary = {'': '', 'f': 'f', 's': 's', 'ff': 'ff', 'ss': 'x', 
+    accidental_dictionary = {'': '', 'f': 'f', 's': 's', 'ff': 'ff', 'ss': 'x',
                             'tqs': 'su', 'qs': 'sd', 'tqf': 'fd', 'qf': 'fu'}
     return accidental_dictionary[abjad_accidental_string]
 
@@ -136,7 +136,7 @@
             is_forced = abjad_note.is_forced
         else:
             is_forced = abjad_note.note_head.is_forced
-        dictionary = {'octave': str(octave), 
+        dictionary = {'octave': str(octave),
                         'pname': pitchname}
         mei_note = ETree.Element("{}note".format(_MEINS), dictionary)
         if duration:
@@ -146,7 +146,7 @@
         if accidental:
             if is_cautionary:
                 accid = ETree.SubElement(mei_note,'{}accid'.format(_MEINS),accid=accidental,func='cautionary')
-                
+
             else:
                 mei_note.set('accid.ges', accidental)
                 if is_forced:
@@ -220,7 +220,7 @@
     mei_tupletspan.set('num', six.b(str(abjad_tuplet.multiplier.denominator)))
     mei_tupletspan.set('numBase', six.b(str(abjad_tuplet.multiplier.numerator)))
     add_xml_id_to_abjad_object_and_mei_element_pair(abjad_tuplet, mei_tupletspan)
-    
+
 
 def abjad_tuplet_to_mei_tupletspan(abjad_tuplet):
     if len(abjad_tuplet) == 0:
@@ -246,7 +246,7 @@
                 mei_component.set('n', six.b(str(component_n)))
                 component_n += 1
                 add_xml_id_to_abjad_object_and_mei_element_pair(abjad_tuplet[x], mei_component)
-                output_list.append(mei_component) 
+                output_list.append(mei_component)
         for element in output_list[1:]:
             plist = plist + six.b(str(element.get(_XMLNS))) + ' '
         plist = plist[:-1]
@@ -254,7 +254,7 @@
         outermost_span.set('endid',six.b(str(output_list[-1].get(_XMLNS))))
         outermost_span.set('plist',plist)
         return output_list
-        
+
 
 def abjad_leaf_to_mei_element(abjad_object):
     if isinstance(abjad_object, Rest):
@@ -269,7 +269,7 @@
 def abjad_voice_to_mei_layer(abjad_voice):
     mei_layer = ETree.Element('{}layer'.format(_MEINS),n="1")
     for child in abjad_voice:
-        if isinstance(child, Tuplet): 
+        if isinstance(child, Tuplet):
             mei_layer.extend(abjad_leaf_to_mei_element(child))
         else:
             mei_layer.append(abjad_leaf_to_mei_element(child))
@@ -336,7 +336,6 @@
                 staff_def.set(_XMLNS, mei_staff.get(_XMLNS) + 'staffDef')
                 mei_staff_group.append(staff_def)
                 staffCounter += 1
-<<<<<<< HEAD
     return mei_section
 
 
@@ -372,7 +371,7 @@
     mei_tupletspan.set('num', str(abjad_tuplet.multiplier.denominator))
     mei_tupletspan.set('numBase', str(abjad_tuplet.multiplier.numerator))
     add_xml_id_to_abjad_object_and_mei_element_pair(abjad_tuplet, mei_tupletspan)
-    
+
 
 def abjad_tuplet_to_mei_tupletspan(abjad_tuplet):
     if len(abjad_tuplet) == 0:
@@ -405,7 +404,4 @@
         outermost_span.set('startid',output_list[1].get(_XMLNS))
         outermost_span.set('endid',output_list[-1].get(_XMLNS))
         outermost_span.set('plist',plist)
-        return output_list
-=======
-    return mei_section
->>>>>>> d2aae41a
+        return output_list