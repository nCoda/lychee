#!/usr/bin/env python3
# -*- coding: utf-8 -*-
#--------------------------------------------------------------------------------------------------
# Program Name:           Lychee
# Program Description:    MEI document manager for formalized document control
#
# Filename:               lychee/views/__init__.py
# Purpose:                Initialize the "views" module.
#
# Copyright (C) 2016 Christopher Antila
#
# This program is free software: you can redistribute it and/or modify
# it under the terms of the GNU General Public License as published by
# the Free Software Foundation, either version 3 of the License, or
# (at your option) any later version.
#
# This program is distributed in the hope that it will be useful, but
# WITHOUT ANY WARRANTY; without even the implied warranty of
# MERCHANTABILITY or FITNESS FOR A PARTICULAR PURPOSE.  See the
# GNU General Public License for more details.
#
# You should have received a copy of the GNU General Public License along
# with this program.  If not, see <http://www.gnu.org/licenses/>.
#--------------------------------------------------------------------------------------------------
'''
<<<<<<< HEAD
The :mod:`views` modules allow *Lychee* to keep track of several discrete musical fragments at once,
and to determine the most efficient way to provide updates for all registered outbound formats. An
action with views processing looks approximately like this:
=======
The :mod:`~lychee.views` modules allow *Lychee* to keep track of several discrete musical fragments
at once, and to determine the most efficient way to provide updates for all registered outbound
formats. An action with views processing looks approximately like this:
>>>>>>> 47dc21ff

#. Inbound conversion.
#. Inbound views ("What part of the music was updated?")
#. Document assembly.
#. VCS (optional).
#. Outbound views ("Send out this part of the music.")
#. Outbound conversion.

The views processing steps determine which part of the internal Lychee-MEI score to update during an
inbound change, and which part of the external format's data to update as a result. Knowing which
part of the score is modified, *Lychee* will only send updates for external formats if the portion
of the document *currently in view* has been modified. This ability to understand *views on a
document* allows *Lychee* to work effectively in situations where full-document conversion would be
too time-consuming.

Regardless, *Lychee* is also capable of working with complete documents.


Sample Uses
-----------

Example 1:
    A user creates a new note with a score-based point-and-click interface. The LilyPond
    representation of that moment, also visible, should be updated with only the single new
    note---the whole MEI document will not be converted from scratch. This requires sending a
    single MEI ``<note>`` element to the outbound LilyPond converter, along with instructions on
    where to place the note (row and column in the text file).

Example 2:
    A user selects a two-measure musical passage, then requests the Abjad representation of those
    measures. Even though the inbound stage is skipped, the outbound Abjad converter should only
    receive two measures.

Example 3:
    A user opens a score from the MEI sample encodings. *Lychee* converts the score to Lychee-MEI
    and caches the views information required to ensure the first two examples are possible immediately.


Inbound Views
-------------

During the inbound stage, the views processing modules fit a view into the complete score. During an
interactive notation editing session, the inbound views modules determine how much of the score is
affected by an edit, and provide this information to the outbound views modules.

Modules for the :mod:`inbound` direction must provide a function
``place_view(converted, document, session)``, with the parameters are the same as specified for
:const:`lychee.signals.inbound.VIEWS_START` (being the converted music, the external-format music,
and the current :class:`~lychee.workflow.session.InteractiveSession` instance). In order to allow
proper operation of the workflow signals, :func:`place_view` **must** return ``None`` and use the
following three signals as described:

- :const:`~lychee.signals.inbound.VIEWS_STARTED` immediately after receiving control, to confirm
  that a views processing module was selected correctly.
- :const:`~lychee.signals.inbound.VIEWS_ERROR` for errors during processing, with a description of
  the error. Note that this signal should be used for recoverable errors; if execution must stop
  because of an error, we recommend raising an exception as per standard Python practice.
- :const:`~lychee.signals.inbound.VIEWS_FINISH` with results when views processing completes
  successfully. Because the function must return ``None``, this signal is the only way to provide
  views data back to the caller. It is possible to complete processing and emit :const:`VIEWS_FINISH`
  after reporting a recoverable error with :const:`VIEWS_ERROR`.


Outbound Views
--------------

During the outbound stage, the views processing modules produce a view with the required music.
During an interactive notation editing session, the oubound views modules ensure that changing a
single note in the score doesn't result in re-converting the entire score from scratch for all
registered outbound formats.

Modules for the :mod:`outbound` direction must provide a function ``get_view(repo_dir, views_info)``
where the parameters are the same as specified for :func:`lychee.workflow.steps.do_outbound_steps`
(being a string to the directory of the repository, and a string with the @xml:id of the element
for export). The function must return a two-tuple: the first element is the "views" information
required by the :const:`CONVERSION_FINISHED` signal; the second is the :class:`~lxml.etree.Element`
indicated by the ``views_info`` argument, along with any required changes to @xml:id attributes.


Example
-------

This example converts from an Abjad/LilyPond/music21-like data format that doesn't exist. The
inbound converter receives three Note objects:

    >>> inbound = [Note('c4'), Note('d4'), Note('e4')]
    >>> inbound_mei = convert(inbound)

The inbound converter produces Lychee-MEI *but* with non-conformant @xml:id attributes. The @xml:id
attributes provided by the converter are designed to be unique in the score, for example by computing
a cryptographic hash involving all of the element's attributes. (Note that inbound converters must
produce IDs that are consistent across user sessions and Python interpreters, so using the built-in
:func:`id` function is clever but not acceptable).

    >>> inbound_mei[0].get('xml:id')
    'z1de512a9c446cd'
    >>> inbound_mei[1].get('xml:id')
    'a66d9902885d427'
    >>> inbound_mei[2].get('xml:id')
    'accb45e81aeee72'

The :mod:`views` module replaces the @xml:id attributes with proper Lychee-MEI values. (And the
values of any attribute that refers to that @xml:id). Aong the way, :mod:`views` also generates
mappings between the converter-supplied and corresponding Lychee-MEI @xml:id.

    >>> extern_to_mei_ids = {}
    >>> mei_to_extern_ids = {}
    >>> for element in every_element_in_the_score:
    ...     this_id = make_new_xml_id(element)
    ...     extern_to_mei_ids[element.get('xml:id')] = this_id
    ...     mei_to_extern_ids[this_id] = element.get('xml:id')
    ...     element.set('xml:id', this_id)
    ...
    >>>

If we create a new document that's *mostly* the same, the :mod:`views` modules has the context it
needs to determine what part of the document has changed.

    >>> inbound = [Note('c4'), Note('d-4'), Note('e4')]
    >>> inbound_mei = convert(inbound)
    >>> inbound_mei[0].get('xml:id')
    'z1de512a9c446cd'
    >>> inbound_mei[1].get('xml:id')
    '8efa7afeab8a29b'
    >>> inbound_mei[2].get('xml:id')
    'accb45e81aeee72'

You can see how only the second note is different from the first example, which is reflected in the
ID values provided by the inbound converter. Even though all three Python objects are different from
the first example, the :mod:`views` module is able to determine that only the second object is
*meaningfully* different. This allows the document preparation, version control, and outbound stages
to continue with the smallest possible data to process.
'''

from . import inbound
from . import outbound<|MERGE_RESOLUTION|>--- conflicted
+++ resolved
@@ -23,15 +23,9 @@
 # with this program.  If not, see <http://www.gnu.org/licenses/>.
 #--------------------------------------------------------------------------------------------------
 '''
-<<<<<<< HEAD
-The :mod:`views` modules allow *Lychee* to keep track of several discrete musical fragments at once,
-and to determine the most efficient way to provide updates for all registered outbound formats. An
-action with views processing looks approximately like this:
-=======
 The :mod:`~lychee.views` modules allow *Lychee* to keep track of several discrete musical fragments
 at once, and to determine the most efficient way to provide updates for all registered outbound
 formats. An action with views processing looks approximately like this:
->>>>>>> 47dc21ff
 
 #. Inbound conversion.
 #. Inbound views ("What part of the music was updated?")
