--- conflicted
+++ resolved
@@ -179,29 +179,16 @@
         'language': 'nederlands'
     }
     for l_top_level_element in l_document:
-<<<<<<< HEAD
-        ly_type = l_top_level_element['ly_type']
-        if ly_type == 'version':
-            check_version(l_top_level_element)
-        elif ly_type == 'language':
-            context['language'] = l_top_level_element['language']
-        elif ly_type == 'score':
-            l_score = l_top_level_element
-        elif ly_type == 'staff':
-            l_score = {'ly_type': 'score', 'staves': [l_top_level_element]}
-=======
         if type(l_top_level_element) != list:
             ly_type = l_top_level_element['ly_type']
             if ly_type == 'version':
                 check_version(l_top_level_element)
             elif ly_type == 'language':
-                # TODO: handle language
-                pass
+                context['language'] = l_top_level_element['language']
             elif ly_type == 'score':
                 l_score = l_top_level_element
             elif ly_type == 'staff':
                 l_score = {'ly_type': 'score', 'staves': [l_top_level_element]}
->>>>>>> 2e4fc200
 
     if l_score == None:
         raise exceptions.LilyPondError('Empty document')
